--- conflicted
+++ resolved
@@ -77,7 +77,6 @@
 pip install -r requirements-dev.txt
 pytest
 ```
-<<<<<<< HEAD
 
 ## Agentic Workflow
 
@@ -97,7 +96,8 @@
 combined. Each section runs through a graph built with ``skip_plan=True`` so the
 outline step isn't repeated. Once the sections are joined, a final review agent
 polishes the document before returning it.
-=======
+
+## Coding requirements
+
 For detailed coding standards and quality checks see
 [`docs/CODING_REQUIREMENTS.md`](docs/CODING_REQUIREMENTS.md).
->>>>>>> 7620bf7d
