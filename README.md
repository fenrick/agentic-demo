--- conflicted
+++ resolved
@@ -1,21 +1,5 @@
 # agentic-demo
 
-<<<<<<< HEAD
-An agentic demo.
-
-## Configuration
-
-This project uses environment variables for API keys. Start by copying the
-provided example file and editing it with your credentials:
-
-```bash
-cp .env.example .env
-```
-
-The `OPENAI_API_KEY` variable is required to interact with OpenAI services.
-If you have a Tavily account, you can also set `TAVILY_API_KEY` to enable
-search features.
-=======
 This repository demonstrates two main workflows for generating course content using agentic techniques:
 
 * **Lecture Builder** – assembles lecture notes from topic prompts and reference material.
@@ -33,11 +17,23 @@
    python -m agentic_demo.cli
    ```
 
+## Configuration
+
+This project uses environment variables for API keys. Start by copying the
+provided example file and editing it with your credentials:
+
+```bash
+cp .env.example .env
+```
+
+The `OPENAI_API_KEY` variable is required to interact with OpenAI services.
+If you have a Tavily account, you can also set `TAVILY_API_KEY` to enable
+search features.
+
 ## Running Tests
 
 Execute all tests with `pytest` from the repository root:
 
 ```bash
 pytest
-```
->>>>>>> 96c94e3f
+```