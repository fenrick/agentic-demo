--- conflicted
+++ resolved
@@ -1,16 +1,13 @@
 # agentic-demo
 
-<<<<<<< HEAD
-An agentic demo
+This repository demonstrates two main workflows for generating course content using agentic techniques:
+
+* **Lecture Builder** – assembles lecture notes from topic prompts and reference material.
+* **AI-Curriculum Overlay** – applies generative methods to enrich or modify an existing curriculum.
 
 ## License
 
 This project is released under the [Unlicense](LICENSE).
-=======
-This repository demonstrates two main workflows for generating course content using agentic techniques:
-
-* **Lecture Builder** – assembles lecture notes from topic prompts and reference material.
-* **AI-Curriculum Overlay** – applies generative methods to enrich or modify an existing curriculum.
 
 ## Setup
 
@@ -43,5 +40,4 @@
 
 ```bash
 pytest
-```
->>>>>>> 7c0cf3ee
+```