--- conflicted
+++ resolved
@@ -24,10 +24,6 @@
       {sources.map((s, idx) => {
         const url = typeof s === "string" ? s : s.url;
         const title = typeof s === "string" ? s : (s.title ?? s.url);
-<<<<<<< HEAD
-=======
-        // Parse the hostname safely in case an invalid URL is provided.
->>>>>>> 3445aee6
         let host = "";
         try {
           host = url ? new URL(url).host : "";
