[tool.poetry]
name = "agentic-demo"
version = "0.1.0"
description = "Demo project scaffold"
authors = ["Agent <agent@example.com>"]
readme = "README.md"
packages = [
    { include = "agentic_demo", from = "src" },
    { include = "core", from = "src" },
    { include = "agents", from = "src" },
    { include = "persistence", from = "src" },
    { include = "web", from = "src" },
    { include = "export", from = "src" },
]

[tool.poetry.dependencies]
python = ">=3.13,<4.0"
pytest = {version = ">=7.4", optional = true}
pytest-cov = {version = ">=4.1", optional = true}
pytest-asyncio = {version = ">=0.23", optional = true}
langgraph = "*"
openai = "*"
perplexity-api = "*"
pysqlite3-binary = "*" # provides sqlite3
python-docx = "*"
weasyprint = "*"
fastapi = "*"
uvicorn = "*"
<<<<<<< HEAD
pydantic-settings = "*"
=======
>>>>>>> 9ceae2f0
python-dotenv = "*"

[tool.poetry.group.dev.dependencies]
black = ">=24.3"
ruff = ">=0.4"
mypy = ">=1.8"
bandit = ">=1.7"
pip-audit = ">=2.7"

[tool.poetry.extras]
test = ["pytest", "pytest-cov", "pytest-asyncio"]

[build-system]
requires = ["poetry-core>=1.8.1"]
build-backend = "poetry.core.masonry.api"

[tool.black]

[tool.ruff]
line-length = 88

[tool.mypy]
ignore_missing_imports = true
disallow_untyped_defs = true
exclude = ["tests/"]<|MERGE_RESOLUTION|>--- conflicted
+++ resolved
@@ -26,10 +26,7 @@
 weasyprint = "*"
 fastapi = "*"
 uvicorn = "*"
-<<<<<<< HEAD
 pydantic-settings = "*"
-=======
->>>>>>> 9ceae2f0
 python-dotenv = "*"
 
 [tool.poetry.group.dev.dependencies]
