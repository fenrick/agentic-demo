[project]
name = "agentic-demo"
version = "0.1.0"
description = "LangGraph Lecture Builder"
authors = [
    {name = "Jolyon Suthers",email = "201621+fenrick@users.noreply.github.com"}
]
readme = "README.md"
requires-python = ">= 3.11,<4"
dependencies = [
    "python-dotenv (>=1.1.1,<2.0.0)",
    "pydantic (>=2.11.7,<3.0.0)",
    "aiosqlite (>=0.19,<1.0)",
    "httpx (>=0.26,<1.0)",
    "python-docx (>=1.2,<1.3)",
    "markdown (>=3.6,<4.0)",
<<<<<<< HEAD
    "weasyprint (>=62,<63)",
    "fastapi (>=0.111,<1.0)",
    "pydantic-settings (>=2.10.1,<3.0.0)",
    "langgraph (>=0.6.3,<0.7.0)",
    "langgraph-sdk (>=0.2.0,<0.3.0)",
    "langchain (>=0.3.7,<0.4.0)",
    "langchain-openai (>=0.3.0,<0.4.0)",
    "langchain-perplexity (>=0.1.2,<0.2.0)",
    "jsonschema (>=4.25.0,<5.0.0)",
    "sse-starlette (>=3.0.2,<4.0.0)",
    "pyarrow (>=21.0.0,<22.0.0)",
    "alembic (>=1.16.4,<2.0.0)",
    "sqlalchemy (>=2.0.42,<3.0.0)"
=======
    "weasyprint (>=66,<67)",
    "fastapi (>=0.111,<1.0)"
>>>>>>> d9eaac1b
]

[build-system]
requires = ["poetry-core>=2.0.0,<3.0.0"]
build-backend = "poetry.core.masonry.api"

[tool.poetry]
package-mode = false

[tool.poetry.group.dev.dependencies]
black = "^25.1.0"
isort = "^6.0.1"
flake8 = "^7.3.0"
pre-commit = "^4.2.0"
ruff = ">=0.4"
mypy = ">=1.8"
bandit = ">=1.7"
pip-audit = ">=2.7"

[project.optional-dependencies]
test = [
    "pytest",
    "pytest-cov",
    "httpx",
    "aiosqlite",
]

[tool.pytest.ini_options]
pythonpath = ["src"]<|MERGE_RESOLUTION|>--- conflicted
+++ resolved
@@ -14,7 +14,6 @@
     "httpx (>=0.26,<1.0)",
     "python-docx (>=1.2,<1.3)",
     "markdown (>=3.6,<4.0)",
-<<<<<<< HEAD
     "weasyprint (>=62,<63)",
     "fastapi (>=0.111,<1.0)",
     "pydantic-settings (>=2.10.1,<3.0.0)",
@@ -28,10 +27,8 @@
     "pyarrow (>=21.0.0,<22.0.0)",
     "alembic (>=1.16.4,<2.0.0)",
     "sqlalchemy (>=2.0.42,<3.0.0)"
-=======
     "weasyprint (>=66,<67)",
     "fastapi (>=0.111,<1.0)"
->>>>>>> d9eaac1b
 ]
 
 [build-system]
