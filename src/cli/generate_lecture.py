"""Command-line interface for generating lecture material."""

from __future__ import annotations

import argparse
import asyncio
import json
import logging
from typing import Any, Dict

from agents.streaming import stream_messages
from core.orchestrator import graph


def parse_args() -> argparse.Namespace:
    """Parse command-line arguments."""
    parser = argparse.ArgumentParser(
        description="Generate lecture material from a topic prompt.",
    )
    parser.add_argument("topic", help="Topic or outline for the lecture")
    parser.add_argument(
        "--verbose",
        action="store_true",
        help="Enable progress feedback on the console",
    )
    return parser.parse_args()


async def _generate(topic: str) -> Dict[str, Any]:
    """Run the full LangGraph for ``topic``.

    Args:
        topic: Subject matter to base the lecture on.

    Returns:
        Dict[str, Any]: Final graph state serialized to a plain dictionary.
    """

<<<<<<< HEAD
    return await graph.ainvoke(
        {"prompt": topic}, config={"configurable": {"thread_id": "cli"}}
    )
=======
    state = State(prompt=topic)
    module = await run_content_weaver(state)
    return module.model_dump()
>>>>>>> af231928


def main() -> None:
    """Entry point for console scripts."""
    args = parse_args()
    if args.verbose:
        logging.basicConfig(level=logging.DEBUG)
        stream_messages("LLM response stream start")
    try:
        payload = asyncio.run(_generate(args.topic))
    except Exception as exc:  # pragma: no cover - defensive
        raise SystemExit(f"Error generating lecture: {exc}") from exc
    if args.verbose:
        stream_messages("LLM response stream complete: %s" % json.dumps(payload))
    print(json.dumps(payload, indent=2))


if __name__ == "__main__":
    main()<|MERGE_RESOLUTION|>--- conflicted
+++ resolved
@@ -36,16 +36,9 @@
         Dict[str, Any]: Final graph state serialized to a plain dictionary.
     """
 
-<<<<<<< HEAD
     return await graph.ainvoke(
         {"prompt": topic}, config={"configurable": {"thread_id": "cli"}}
     )
-=======
-    state = State(prompt=topic)
-    module = await run_content_weaver(state)
-    return module.model_dump()
->>>>>>> af231928
-
 
 def main() -> None:
     """Entry point for console scripts."""
