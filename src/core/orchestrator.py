"""Orchestration graph stubs built on LangGraph."""

# ruff: noqa: E402
# mypy: ignore-errors

from __future__ import annotations

from dataclasses import dataclass
<<<<<<< HEAD
import sqlite3
from pathlib import Path
=======
from pathlib import Path
import sqlite3
>>>>>>> 0dfc9a9a
from typing import List

from langgraph.graph import END, START, StateGraph
from langgraph.graph.state import CompiledStateGraph

from agentic_demo.config import Settings
<<<<<<< HEAD
from agentic_demo.orchestration.state import ActionLog, Outline, State
from tenacity import retry, stop_after_attempt
=======

from .state import Outline, State
>>>>>>> 0dfc9a9a

try:  # pragma: no cover - import path varies with package version
    from langgraph_checkpoint_sqlite import SqliteCheckpointSaver  # type: ignore
except ModuleNotFoundError:  # pragma: no cover
    from langgraph.checkpoint.sqlite import SqliteSaver as SqliteCheckpointSaver


@dataclass(slots=True)
class PlanResult:
    """Placeholder plan result produced by the planner.

    Attributes:
        outline: Proposed outline for the document.
    """

    outline: Outline | None
<<<<<<< HEAD
    confidence: float
=======
>>>>>>> 0dfc9a9a


@dataclass(slots=True)
class CitationResult:
    """Simplified citation container for web research results.

    Attributes:
        url: Source URL.
        title: Short human readable title.
    """

    url: str
    title: str


async def planner(state: State) -> PlanResult:
    """Draft a plan from the current state.

    TODO: Replace with actual planning algorithm.

    Args:
        state: The evolving orchestration state.

    Returns:
        PlanResult echoing the state's outline.
    """

<<<<<<< HEAD
    return PlanResult(
        outline=state.outline, confidence=getattr(state, "confidence", 0.0)
    )
=======
    return PlanResult(outline=state.outline)
>>>>>>> 0dfc9a9a


async def researcher_web(state: State) -> List[CitationResult]:
    """Collect citations from the web.

    TODO: Implement real web retrieval and citation scoring.

    Args:
        state: The evolving orchestration state containing source hints.

    Returns:
        List of :class:`CitationResult` mirroring provided sources.
    """

    return [CitationResult(url=src.url, title=src.url) for src in state.sources]


async def writer(state: State) -> State:
    """Placeholder writer node.

    TODO: Weave researched content into final narrative.

    Args:
        state: The evolving orchestration state.

    Returns:
        Unmodified state for now.
    """

    return state


async def _evaluate(state: State) -> float:  # pragma: no cover - patched in tests
    """Return a dummy quality score.

    TODO: Replace with model-based evaluation.

    Args:
        state: The evolving orchestration state.

    Returns:
        Placeholder score used in tests.
    """

    return 1.0


@retry(stop=stop_after_attempt(3), reraise=True)
async def critic(state: State) -> State:
    """Evaluate content quality with retry on transient errors.

    Purpose:
        Ensure drafted content meets quality standards while gracefully
        handling transient evaluation failures.

    Inputs:
        state: The evolving orchestration state.

    Outputs:
        The same ``state`` with a critic log entry appended upon success.

    Side Effects:
        Appends :class:`ActionLog`("critic") to ``state.log`` only after a
        successful evaluation.

    Exceptions:
        Propagates the last exception from ``_evaluate`` after exhausting
        retries.
    """

    await _evaluate(state)
    state.log.append(ActionLog(message="critic"))
    return state


graph = StateGraph(State)
graph.add_node("Planner", planner, streams="values")  # type: ignore[arg-type, call-overload]
graph.add_node(
    "Researcher", researcher_web, streams="updates"
)  # type: ignore[arg-type, call-overload]
graph.add_node("Writer", writer, streams="values")  # type: ignore[arg-type, call-overload]
graph.add_node("Critic", critic, streams="values")  # type: ignore[arg-type, call-overload]

graph.add_edge(START, "Planner")


def planner_router(state: State) -> str:
    """Decide whether more research is required.

    Args:
        state: Current state carrying collected sources.

    Returns:
        ``"research"`` to loop back or ``"write"`` when sources exist.
    """

<<<<<<< HEAD
    return "research" if getattr(state, "confidence", 0.0) < 0.9 else "write"
=======
    return "write" if state.sources else "research"
>>>>>>> 0dfc9a9a


graph.add_conditional_edges(
    "Planner", planner_router, {"research": "Researcher", "write": "Writer"}
)

graph.add_edge("Researcher", "Planner")
graph.add_edge("Writer", "Critic")
graph.add_edge("Critic", END)
<<<<<<< HEAD
=======
"""Graph orchestration utilities."""

from pathlib import Path
import sqlite3

from langgraph.graph import StateGraph
from langgraph.graph.state import CompiledStateGraph

from agentic_demo.config import Settings

try:  # pragma: no cover - import path varies with package version
    from langgraph_checkpoint_sqlite import SqliteCheckpointSaver  # type: ignore
except ModuleNotFoundError:  # pragma: no cover
    from langgraph.checkpoint.sqlite import SqliteSaver as SqliteCheckpointSaver


>>>>>>> 0dfc9a9a
# TODO: Handle alternative checkpoint backends beyond SQLite.


def create_checkpoint_saver(data_dir: Path | None = None) -> SqliteCheckpointSaver:
    """Create a SQLite checkpoint saver in ``data_dir``.

    Purpose:
        Centralize setup of the SQLite checkpoint saver used for graph runs.

    Inputs:
        data_dir: Optional root directory for the database. Defaults to ``Settings.DATA_DIR``.

    Outputs:
        Instance of :class:`SqliteCheckpointSaver` bound to ``checkpoint.db``.

    Side Effects:
        Creates ``data_dir`` and ``checkpoint.db`` if they do not exist.

    Exceptions:
        Propagated from filesystem operations or saver initialization.

    TODO: Allow custom database filenames and locations.
    TODO: Implement graceful error handling and logging for saver creation failures.
    """

    data_dir = data_dir or Settings().data_dir  # type: ignore[call-arg]
    data_dir.mkdir(parents=True, exist_ok=True)
    # TODO: Support custom checkpoint filenames.
    db_path = data_dir / "checkpoint.db"
    # TODO: Surface user-friendly errors if saver initialization fails.

    try:
        return SqliteCheckpointSaver(path=str(db_path))  # type: ignore[arg-type]
    except TypeError:  # pragma: no cover - fallback for older API
        conn = sqlite3.connect(db_path, check_same_thread=False)
        return SqliteCheckpointSaver(conn)  # type: ignore[arg-type]


def compile_with_sqlite_checkpoint(
    graph: StateGraph, data_dir: Path | None = None
) -> CompiledStateGraph:
    """Compile ``graph`` with SQLite-backed checkpointing.

    Purpose:
        Ensure graphs persist state between runs using a SQLite checkpoint saver.

    Inputs:
        graph: StateGraph to compile.
        data_dir: Optional directory for database storage. Defaults to ``Settings.DATA_DIR``.

    Outputs:
        Compiled graph configured with a SQLite checkpoint saver.

    Side Effects:
        Creates ``data_dir`` and a ``checkpoint.db`` file if absent.

    Exceptions:
        Propagates from file system access or graph compilation.
    """

<<<<<<< HEAD
    data_dir = data_dir or Settings().DATA_DIR  # type: ignore[attr-defined, call-arg]
=======
    data_dir = data_dir or Settings().data_dir  # type: ignore[call-arg]
>>>>>>> 0dfc9a9a
    data_dir.mkdir(parents=True, exist_ok=True)
    db_path = data_dir / "checkpoint.db"

    try:
        saver = SqliteCheckpointSaver(path=str(db_path))  # type: ignore[arg-type]
    except TypeError:  # pragma: no cover - fallback for older API
        conn = sqlite3.connect(db_path, check_same_thread=False)
        saver = SqliteCheckpointSaver(conn)  # type: ignore[arg-type]
    """Compile ``graph`` with SQLite-backed checkpointing."""

    saver = create_checkpoint_saver(data_dir)
    return graph.compile(checkpointer=saver)<|MERGE_RESOLUTION|>--- conflicted
+++ resolved
@@ -6,26 +6,20 @@
 from __future__ import annotations
 
 from dataclasses import dataclass
-<<<<<<< HEAD
 import sqlite3
 from pathlib import Path
-=======
 from pathlib import Path
 import sqlite3
->>>>>>> 0dfc9a9a
 from typing import List
 
 from langgraph.graph import END, START, StateGraph
 from langgraph.graph.state import CompiledStateGraph
 
 from agentic_demo.config import Settings
-<<<<<<< HEAD
 from agentic_demo.orchestration.state import ActionLog, Outline, State
 from tenacity import retry, stop_after_attempt
-=======
 
 from .state import Outline, State
->>>>>>> 0dfc9a9a
 
 try:  # pragma: no cover - import path varies with package version
     from langgraph_checkpoint_sqlite import SqliteCheckpointSaver  # type: ignore
@@ -42,10 +36,7 @@
     """
 
     outline: Outline | None
-<<<<<<< HEAD
     confidence: float
-=======
->>>>>>> 0dfc9a9a
 
 
 @dataclass(slots=True)
@@ -73,13 +64,10 @@
         PlanResult echoing the state's outline.
     """
 
-<<<<<<< HEAD
     return PlanResult(
         outline=state.outline, confidence=getattr(state, "confidence", 0.0)
     )
-=======
     return PlanResult(outline=state.outline)
->>>>>>> 0dfc9a9a
 
 
 async def researcher_web(state: State) -> List[CitationResult]:
@@ -176,11 +164,8 @@
         ``"research"`` to loop back or ``"write"`` when sources exist.
     """
 
-<<<<<<< HEAD
     return "research" if getattr(state, "confidence", 0.0) < 0.9 else "write"
-=======
     return "write" if state.sources else "research"
->>>>>>> 0dfc9a9a
 
 
 graph.add_conditional_edges(
@@ -190,8 +175,6 @@
 graph.add_edge("Researcher", "Planner")
 graph.add_edge("Writer", "Critic")
 graph.add_edge("Critic", END)
-<<<<<<< HEAD
-=======
 """Graph orchestration utilities."""
 
 from pathlib import Path
@@ -208,7 +191,6 @@
     from langgraph.checkpoint.sqlite import SqliteSaver as SqliteCheckpointSaver
 
 
->>>>>>> 0dfc9a9a
 # TODO: Handle alternative checkpoint backends beyond SQLite.
 
 
@@ -269,11 +251,8 @@
         Propagates from file system access or graph compilation.
     """
 
-<<<<<<< HEAD
     data_dir = data_dir or Settings().DATA_DIR  # type: ignore[attr-defined, call-arg]
-=======
     data_dir = data_dir or Settings().data_dir  # type: ignore[call-arg]
->>>>>>> 0dfc9a9a
     data_dir.mkdir(parents=True, exist_ok=True)
     db_path = data_dir / "checkpoint.db"
 
