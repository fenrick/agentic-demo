"""Pedagogical critic assessing outlines against teaching best practices.

The critic leverages an LLM to interpret learning objectives, falling back to
keyword heuristics only when necessary.
"""

from __future__ import annotations

import logging
from collections import Counter
from dataclasses import dataclass
from typing import Awaitable, Callable, Dict, List

from pydantic import BaseModel, ValidationError

import config
from agents.models import Activity
from core.state import State
from models import (
    ActivityDiversityReport,
    BloomCoverageReport,
    CognitiveLoadReport,
    CritiqueReport,
)
from prompts import get_prompt

# Bloom's taxonomy levels used for coverage analysis
BLOOM_LEVELS: List[str] = [
    "remember",
    "understand",
    "apply",
    "analyze",
    "evaluate",
    "create",
]

# Naive verb to level mapping for objective classification. Used as a
# fallback when an LLM is unavailable.
_VERB_MAP: Dict[str, str] = {
    "list": "remember",
    "define": "remember",
    "describe": "understand",
    "explain": "understand",
    "use": "apply",
    "apply": "apply",
    "compare": "analyze",
    "analyze": "analyze",
    "evaluate": "evaluate",
    "critique": "evaluate",
    "create": "create",
    "design": "create",
}


@dataclass(slots=True)
class Outline:
    """Simple course outline used by the pedagogy critic."""

    learning_objectives: List[str]
    activities: List[Activity]


class BloomResult(BaseModel):
    """Parsed Bloom level returned by the language model."""

    level: str


def _keyword_classify(text: str) -> str:
    """Map ``text`` to a Bloom level via keyword matching."""

    lowered = text.lower()
    for verb, level in _VERB_MAP.items():
        if verb in lowered:
            return level
    return "unknown"


async def classify_bloom_level(text: str) -> str:
    """Use an LLM to infer the Bloom level for ``text``.

    Falls back to simple keyword matching if the LLM is unavailable or
    produces an unexpected result.
    """

    instructions = get_prompt("pedagogy_critic_classify")
    try:  # pragma: no cover - network dependency
        from pydantic_ai import Agent
        from pydantic_ai.models.openai import OpenAIModel
        from pydantic_ai.providers.openai import OpenAIProvider

        settings = config.load_settings()
        provider = OpenAIProvider()
        model = OpenAIModel(settings.model_name, provider=provider)
        agent = Agent(
            model=model,
            output_type=BloomResult,  # return structured BloomResult from LLM
<<<<<<< HEAD
            instructions=instructions, retries=0
=======
            instructions=instructions,
            retries=0,  # attempt the model call once to avoid retry loops
>>>>>>> ede33076
        )
        result = await agent.run(text)
        level = result.output.level.strip().lower()
        if level in BLOOM_LEVELS:
            return level
    except ValidationError:
        logging.warning("LLM response failed validation; falling back to keywords")
        return _keyword_classify(text)
    except Exception:
        logging.exception("Bloom level classification failed")
    return _keyword_classify(text)


async def analyze_bloom_coverage(
    outline: Outline, classifier: Callable[[str], Awaitable[str]] | None = None
) -> BloomCoverageReport:
    """Assess breadth of Bloom taxonomy coverage for an outline."""

    classify = classifier or classify_bloom_level
    counts: Dict[str, int] = {level: 0 for level in BLOOM_LEVELS}
    for objective in outline.learning_objectives:
        level = await classify(objective)
        if level in counts:
            counts[level] += 1
    covered = {lvl for lvl, cnt in counts.items() if cnt > 0}
    missing = [lvl for lvl in BLOOM_LEVELS if lvl not in covered]
    score = len(covered) / len(BLOOM_LEVELS)
    return BloomCoverageReport(
        level_counts=counts, missing_levels=missing, coverage_score=score
    )


def evaluate_activity_diversity(outline: Outline) -> ActivityDiversityReport:
    """Check for variety across activity types."""

    counts = Counter(act.type for act in outline.activities)
    total = sum(counts.values()) or 1
    percentages = {typ: count / total for typ, count in counts.items()}
    dominant = None
    balanced = True
    for typ, pct in percentages.items():
        if pct > 0.5:
            dominant = typ
            balanced = False
            break
    return ActivityDiversityReport(
        type_percentages=percentages, is_balanced=balanced, dominant_type=dominant
    )


def assess_cognitive_load(outline: Outline) -> CognitiveLoadReport:
    """Estimate cognitive load based on activity durations."""

    total = sum(act.duration_min for act in outline.activities)
    overloaded = [
        act.description for act in outline.activities if act.duration_min > 45
    ]
    return CognitiveLoadReport(total_duration=total, overloaded_segments=overloaded)


async def run_pedagogy_critic(state: State) -> CritiqueReport:
    """Run pedagogical checks and update ``state.critique_report``."""
    if not state.modules:
        raise ValueError("state.modules is required for pedagogy critique")
    activities: List[Activity] = []
    for module in state.modules:
        activities.extend(module.activities)
    if not activities:
        raise ValueError("state.modules must include activities for pedagogy critique")
    objectives = state.learning_objectives or [
        obj for module in state.modules for obj in module.learning_objectives
    ]
    outline = Outline(learning_objectives=objectives, activities=activities)
    bloom = await analyze_bloom_coverage(outline)
    diversity = evaluate_activity_diversity(outline)
    cognitive = assess_cognitive_load(outline)
    recommendations: List[str] = []
    if bloom.missing_levels:
        recommendations.append(
            "cover additional Bloom levels: " + ", ".join(bloom.missing_levels)
        )
    if not diversity.is_balanced and diversity.dominant_type:
        recommendations.append(
            f"balance activities; too much {diversity.dominant_type}"
        )
    if cognitive.overloaded_segments:
        recommendations.append(
            "reduce cognitive load in segments: "
            + ", ".join(cognitive.overloaded_segments)
        )
    report = CritiqueReport(
        bloom=bloom,
        diversity=diversity,
        cognitive_load=cognitive,
        recommendations=recommendations,
    )
    state.critique_report = report
    return report<|MERGE_RESOLUTION|>--- conflicted
+++ resolved
@@ -95,12 +95,8 @@
         agent = Agent(
             model=model,
             output_type=BloomResult,  # return structured BloomResult from LLM
-<<<<<<< HEAD
-            instructions=instructions, retries=0
-=======
             instructions=instructions,
             retries=0,  # attempt the model call once to avoid retry loops
->>>>>>> ede33076
         )
         result = await agent.run(text)
         level = result.output.level.strip().lower()
