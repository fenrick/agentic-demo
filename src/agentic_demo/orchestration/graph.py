--- conflicted
+++ resolved
@@ -2,12 +2,9 @@
 
 from __future__ import annotations
 
-<<<<<<< HEAD
 from dataclasses import asdict
-=======
 # mypy: ignore-errors
 
->>>>>>> 0dfc9a9a
 from typing import Any, AsyncGenerator, TYPE_CHECKING
 
 from langgraph.graph import END, START, StateGraph
@@ -20,14 +17,11 @@
     except Exception:
         CompiledGraph = Any  # type: ignore[assignment]
 
-<<<<<<< HEAD
 from .state import ActionLog, Citation, State
 from .retry import retry_async
-=======
 from core.state import ActionLog, Citation, State
 from .retry import retry_async
 from .state import State
->>>>>>> 0dfc9a9a
 
 
 # ``langgraph`` does not expose a stable ``CompiledGraph`` in all versions. For
@@ -72,8 +66,6 @@
     return state.model_dump()
 
 
-<<<<<<< HEAD
-=======
 # TODO: Integrate human approval workflows
 def critic(state: State) -> dict:
     """Critically evaluate the woven content."""
@@ -82,7 +74,6 @@
     return state.model_dump()
 
 
->>>>>>> 0dfc9a9a
 # TODO: Replace placeholder evaluation with real model call
 async def _evaluate(state: State) -> float:  # pragma: no cover - patched in tests
     """Evaluate content and return a score.
@@ -117,18 +108,15 @@
     """
 
     score = await _evaluate(state)
-<<<<<<< HEAD
     state.log.append(ActionLog(message="critic"))
     state.critic_attempts += 1  # type: ignore[attr-defined]
     state.critic_score = score  # type: ignore[attr-defined]
     return asdict(state)
-=======
     state.log.append("critic")
     state.critic_attempts += 1
     state.critic_score = score
     return state.model_dump()
 
->>>>>>> 0dfc9a9a
 
 # TODO: Integrate human approval workflows
 def approver(state: State) -> dict:
