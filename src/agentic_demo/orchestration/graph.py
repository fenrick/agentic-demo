--- conflicted
+++ resolved
@@ -6,11 +6,8 @@
 
 from langgraph.graph import END, START, StateGraph
 
-<<<<<<< HEAD
 from typing import TYPE_CHECKING
 
-=======
->>>>>>> 49585ba2
 if TYPE_CHECKING:  # pragma: no cover - used only for type checking
     from langgraph.graph import CompiledGraph  # type: ignore[attr-defined]
 else:  # pragma: no cover - runtime import with graceful fallback
