"""StateGraph construction for orchestration pipeline."""

from __future__ import annotations

from typing import Any, AsyncGenerator, TYPE_CHECKING

from langgraph.graph import END, START, StateGraph

from typing import TYPE_CHECKING

if TYPE_CHECKING:  # pragma: no cover - used only for type checking
    from langgraph.graph import CompiledGraph  # type: ignore[attr-defined]
else:  # pragma: no cover - runtime import with graceful fallback
    try:
        from langgraph.graph import CompiledGraph  # type: ignore[attr-defined]
    except Exception:
        CompiledGraph = Any  # type: ignore[assignment]

<<<<<<< HEAD
from .state import State
from .retry import retry_async
=======
from core.state import ActionLog, Citation, State
>>>>>>> 8a0d6ae1

# ``langgraph`` does not expose a stable ``CompiledGraph`` in all versions. For
# type checking, we alias it to :class:`Any` to avoid hard dependency on internal
# modules while retaining the intended semantics.
CompiledGraph = Any


def planner(state: State) -> dict:
    """Derive an initial plan from the prompt.

    Args:
        state: Current orchestration state.

    Returns:
        Updated state with planner step recorded.
    """

    state.log.append(ActionLog(message="planner"))
    return state.model_dump()


def researcher_web(state: State) -> dict:
    """Gather information from web sources with deduplication."""

    state.log.append(ActionLog(message="researcher_web"))
    seen: set[str] = set()
    deduped: list[Citation] = []
    for src in state.sources:
        lowered = src.url.lower()
        if lowered not in seen:
            seen.add(lowered)
            deduped.append(src)
    state.sources = deduped
    return state.model_dump()


def content_weaver(state: State) -> dict:
    """Weave gathered content into coherent form."""

    state.log.append(ActionLog(message="content_weaver"))
    return state.model_dump()


<<<<<<< HEAD
# TODO: Replace placeholder evaluation with real model call
async def _evaluate(state: State) -> float:  # pragma: no cover - patched in tests
    """Evaluate content and return a score.

    Args:
        state: Current orchestration state.

    Returns:
        Perfect score for placeholder implementation.
    """

    return 1.0


@retry_async(max_retries=3)
async def critic(state: State) -> dict:
    """Critically evaluate the woven content.

    Args:
        state: Current orchestration state.

    Returns:
        Updated state with critic step recorded.

    Side Effects:
        Appends ``"critic"`` to ``state.log`` and updates ``critic_score`` and
        ``critic_attempts`` only after a successful evaluation.

    Exceptions:
        Propagates the last exception if all retries fail.
    """

    score = await _evaluate(state)
    state.log.append("critic")
    state.critic_attempts += 1
    state.critic_score = score
    return asdict(state)


# TODO: Integrate human approval workflows
=======
def critic(state: State) -> dict:
    """Critically evaluate the woven content."""

    state.log.append(ActionLog(message="critic"))
    return state.model_dump()
>>>>>>> 8a0d6ae1


def approver(state: State) -> dict:
    """Approve or refine the content after critique."""

    state.log.append(ActionLog(message="approver"))
    return state.model_dump()


def exporter(state: State) -> dict:
    """Export the approved content to its final format."""

    state.log.append(ActionLog(message="exporter"))
    return state.model_dump()


def create_state_graph() -> StateGraph:
    """Construct the orchestration :class:`StateGraph`.

    Returns:
        Graph with all orchestration nodes wired with policy-driven edges.
    """

    graph = StateGraph(State)
    graph.add_node("planner", planner)
    graph.add_node("researcher_web", researcher_web)
    graph.add_node("content_weaver", content_weaver)
    graph.add_node("critic", critic)
    graph.add_node("approver", approver)
    graph.add_node("exporter", exporter)
    graph.add_edge(START, "planner")

    def planner_router(state: State) -> str:
        research_count = sum(
            1 for item in state.log if item.message == "researcher_web"
        )
        return "to_research" if research_count < 1 else "to_weaver"

    graph.add_conditional_edges(
        "planner",
        planner_router,
        {"to_research": "researcher_web", "to_weaver": "content_weaver"},
    )
    graph.add_edge("researcher_web", "planner")
    graph.add_edge("content_weaver", "critic")

    def critic_router(state: State) -> str:
        critic_count = sum(1 for item in state.log if item.message == "critic")
        return "approve" if critic_count >= 3 else "revise"

    graph.add_conditional_edges(
        "critic",
        critic_router,
        {"revise": "content_weaver", "approve": "approver"},
    )
    graph.add_edge("approver", "exporter")
    graph.add_edge("exporter", END)
    return graph


def compile_graph(graph: StateGraph | None = None) -> CompiledGraph:
    """Compile a :class:`StateGraph` into a runnable graph.

    Args:
        graph: Optional pre-built graph. If ``None``, a fresh graph is created.

    Returns:
        Compiled graph ready for execution.
    """

    graph = graph or create_state_graph()
    return graph.compile()


async def stream_values(app: CompiledGraph, state: State) -> AsyncGenerator[dict, None]:
    """Yield state values emitted by the graph.

    Args:
        app: Compiled graph application.
        state: Initial state for execution.

    Yields:
        Mapping of node name to state values for each step.
    """

    async for event in app.astream(state.model_dump(), stream_mode="values"):
        yield event


async def stream_updates(
    app: CompiledGraph, state: State
) -> AsyncGenerator[dict, None]:
    """Yield incremental state updates from the graph.

    Args:
        app: Compiled graph application.
        state: Initial state for execution.

    Yields:
        Mapping of node name to partial state updates per step.
    """

    async for event in app.astream(state.model_dump(), stream_mode="updates"):
        yield event<|MERGE_RESOLUTION|>--- conflicted
+++ resolved
@@ -16,12 +16,10 @@
     except Exception:
         CompiledGraph = Any  # type: ignore[assignment]
 
-<<<<<<< HEAD
 from .state import State
 from .retry import retry_async
-=======
 from core.state import ActionLog, Citation, State
->>>>>>> 8a0d6ae1
+
 
 # ``langgraph`` does not expose a stable ``CompiledGraph`` in all versions. For
 # type checking, we alias it to :class:`Any` to avoid hard dependency on internal
@@ -65,7 +63,7 @@
     return state.model_dump()
 
 
-<<<<<<< HEAD
+
 # TODO: Replace placeholder evaluation with real model call
 async def _evaluate(state: State) -> float:  # pragma: no cover - patched in tests
     """Evaluate content and return a score.
@@ -106,13 +104,12 @@
 
 
 # TODO: Integrate human approval workflows
-=======
 def critic(state: State) -> dict:
     """Critically evaluate the woven content."""
 
     state.log.append(ActionLog(message="critic"))
     return state.model_dump()
->>>>>>> 8a0d6ae1
+
 
 
 def approver(state: State) -> dict:
