"""StateGraph construction for orchestration pipeline."""

from __future__ import annotations

# mypy: ignore-errors

from typing import Any, AsyncGenerator, TYPE_CHECKING

from langgraph.graph import END, START, StateGraph

if TYPE_CHECKING:  # pragma: no cover - used only for type checking
    from langgraph.graph import CompiledGraph  # type: ignore[attr-defined]
else:  # pragma: no cover - runtime import with graceful fallback
    try:
        from langgraph.graph import CompiledGraph  # type: ignore[attr-defined]
    except Exception:
        CompiledGraph = Any  # type: ignore[assignment]

<<<<<<< HEAD
from core.state import ActionLog, Citation, State
=======
from .retry import retry_async
from .state import State
>>>>>>> be1116c8


# ``langgraph`` does not expose a stable ``CompiledGraph`` in all versions. For
# type checking, we alias it to :class:`Any` to avoid hard dependency on internal
# modules while retaining the intended semantics.
CompiledGraph = Any


def planner(state: State) -> dict:
    """Derive an initial plan from the prompt.

    Args:
        state: Current orchestration state.

    Returns:
        Updated state with planner step recorded.
    """

    state.log.append("planner")
    return state.model_dump()


def researcher_web(state: State) -> dict:
    """Gather information from web sources with deduplication."""

    state.log.append("researcher_web")
    seen: set[str] = set()
    deduped: list[str] = []
    for src in state.sources:
        lowered = src.lower()
        if lowered not in seen:
            seen.add(lowered)
            deduped.append(src)
    state.sources = deduped
    return state.model_dump()


def content_weaver(state: State) -> dict:
    """Weave gathered content into coherent form."""

    state.log.append("content_weaver")
    return state.model_dump()


<<<<<<< HEAD
# TODO: Integrate human approval workflows
def critic(state: State) -> dict:
    """Critically evaluate the woven content."""

    state.log.append(ActionLog(message="critic"))
    return state.model_dump()


=======
# TODO: Replace placeholder evaluation with real model call
async def _evaluate(state: State) -> float:  # pragma: no cover - patched in tests
    """Evaluate content and return a score.

    Args:
        state: Current orchestration state.

    Returns:
        Perfect score for placeholder implementation.
    """

    return 1.0


@retry_async(max_retries=3)
async def critic(state: State) -> dict:
    """Critically evaluate the woven content.

    Args:
        state: Current orchestration state.

    Returns:
        Updated state with critic step recorded.

    Side Effects:
        Appends ``"critic"`` to ``state.log`` and updates ``critic_score`` and
        ``critic_attempts`` only after a successful evaluation.

    Exceptions:
        Propagates the last exception if all retries fail.
    """

    score = await _evaluate(state)
    state.log.append("critic")
    state.critic_attempts += 1
    state.critic_score = score
    return state.model_dump()


# TODO: Integrate human approval workflows
>>>>>>> be1116c8
def approver(state: State) -> dict:
    """Approve or refine the content after critique."""

    state.log.append("approver")
    return state.model_dump()


def exporter(state: State) -> dict:
    """Export the approved content to its final format."""

    state.log.append("exporter")
    return state.model_dump()


def create_state_graph() -> StateGraph:
    """Construct the orchestration :class:`StateGraph`.

    Returns:
        Graph with all orchestration nodes wired with policy-driven edges.
    """

    graph = StateGraph(State)
    graph.add_node("planner", planner)
    graph.add_node("researcher_web", researcher_web)
    graph.add_node("content_weaver", content_weaver)
    graph.add_node("critic", critic)
    graph.add_node("approver", approver)
    graph.add_node("exporter", exporter)
    graph.add_edge(START, "planner")

    def planner_router(state: State) -> str:
        research_count = sum(1 for item in state.log if item == "researcher_web")
        return "to_research" if research_count < 1 else "to_weaver"

    graph.add_conditional_edges(
        "planner",
        planner_router,
        {"to_research": "researcher_web", "to_weaver": "content_weaver"},
    )
    graph.add_edge("researcher_web", "planner")
    graph.add_edge("content_weaver", "critic")

    def critic_router(state: State) -> str:
        critic_count = sum(1 for item in state.log if item == "critic")
        return "approve" if critic_count >= 3 else "revise"

    graph.add_conditional_edges(
        "critic",
        critic_router,
        {"revise": "content_weaver", "approve": "approver"},
    )
    graph.add_edge("approver", "exporter")
    graph.add_edge("exporter", END)
    return graph


def compile_graph(graph: StateGraph | None = None) -> CompiledGraph:
    """Compile a :class:`StateGraph` into a runnable graph.

    Args:
        graph: Optional pre-built graph. If ``None``, a fresh graph is created.

    Returns:
        Compiled graph ready for execution.
    """

    graph = graph or create_state_graph()
    return graph.compile()


async def stream_values(app: CompiledGraph, state: State) -> AsyncGenerator[dict, None]:
    """Yield state values emitted by the graph.

    Args:
        app: Compiled graph application.
        state: Initial state for execution.

    Yields:
        Mapping of node name to state values for each step.
    """

    async for event in app.astream(state.model_dump(), stream_mode="values"):
        yield event


async def stream_updates(
    app: CompiledGraph, state: State
) -> AsyncGenerator[dict, None]:
    """Yield incremental state updates from the graph.

    Args:
        app: Compiled graph application.
        state: Initial state for execution.

    Yields:
        Mapping of node name to partial state updates per step.
    """

    async for event in app.astream(state.model_dump(), stream_mode="updates"):
        yield event<|MERGE_RESOLUTION|>--- conflicted
+++ resolved
@@ -16,12 +16,9 @@
     except Exception:
         CompiledGraph = Any  # type: ignore[assignment]
 
-<<<<<<< HEAD
 from core.state import ActionLog, Citation, State
-=======
 from .retry import retry_async
 from .state import State
->>>>>>> be1116c8
 
 
 # ``langgraph`` does not expose a stable ``CompiledGraph`` in all versions. For
@@ -66,7 +63,6 @@
     return state.model_dump()
 
 
-<<<<<<< HEAD
 # TODO: Integrate human approval workflows
 def critic(state: State) -> dict:
     """Critically evaluate the woven content."""
@@ -75,7 +71,6 @@
     return state.model_dump()
 
 
-=======
 # TODO: Replace placeholder evaluation with real model call
 async def _evaluate(state: State) -> float:  # pragma: no cover - patched in tests
     """Evaluate content and return a score.
@@ -116,7 +111,6 @@
 
 
 # TODO: Integrate human approval workflows
->>>>>>> be1116c8
 def approver(state: State) -> dict:
     """Approve or refine the content after critique."""
 
