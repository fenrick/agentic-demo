--- conflicted
+++ resolved
@@ -17,11 +17,8 @@
     except Exception:
         CompiledGraph = Any  # type: ignore[assignment]
 
-<<<<<<< HEAD
-=======
 from .state import ActionLog, Citation, State
 from .retry import retry_async
->>>>>>> 090ba98c
 from core.state import ActionLog, Citation, State
 from .retry import retry_async
 from .state import State
@@ -69,8 +66,6 @@
     return state.model_dump()
 
 
-<<<<<<< HEAD
-=======
 # TODO: Integrate human approval workflows
 def critic(state: State) -> dict:
     """Critically evaluate the woven content."""
@@ -79,7 +74,6 @@
     return state.model_dump()
 
 
->>>>>>> 090ba98c
 # TODO: Replace placeholder evaluation with real model call
 def _evaluate(state: State) -> float:  # pragma: no cover - patched in tests
     """Evaluate content and return a score.
@@ -94,7 +88,6 @@
     return 1.0
 
 
-<<<<<<< HEAD
 def critic(state: State) -> dict:
     """Critically evaluate the woven content with retries."""
 
@@ -114,7 +107,6 @@
 # TODO: Integrate human approval workflows in a separate step
 
 
-=======
 @retry_async(max_retries=3)
 async def critic(state: State) -> dict:
     """Critically evaluate the woven content.
@@ -146,7 +138,6 @@
 
 
 # TODO: Integrate human approval workflows
->>>>>>> 090ba98c
 def approver(state: State) -> dict:
     """Approve or refine the content after critique."""
 
