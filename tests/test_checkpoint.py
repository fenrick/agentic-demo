"""Integration test for graph checkpointing and resume."""

import sqlite3
from pathlib import Path

from langgraph.checkpoint.sqlite import SqliteSaver

<<<<<<< HEAD
from agentic_demo.orchestration import create_state_graph
from core.state import State
=======
from agentic_demo.orchestration import State, create_state_graph
from langchain_core.runnables import RunnableConfig
>>>>>>> 39be7599


def test_resume_from_checkpoint(tmp_path: Path) -> None:
    """Graph run can be interrupted and later resumed with prior state."""
    db_path = tmp_path / "checkpoints.sqlite"
    conn = sqlite3.connect(db_path, check_same_thread=False)
    saver = SqliteSaver(conn)
    graph = create_state_graph().compile(checkpointer=saver)
    config: RunnableConfig = {"configurable": {"thread_id": "t1"}}

    partial = graph.invoke(
        State(prompt="question"), config=config, interrupt_after=["planner"]  # type: ignore[arg-type]
    )
    assert [entry["message"] for entry in partial["log"]] == ["planner"]
<<<<<<< HEAD

    snapshot = app.get_state(config)
    assert [entry["message"] for entry in snapshot.values["log"]] == ["planner"]

    final = app.invoke(None, config=config, resume=True)
=======
    assert db_path.exists()

    snapshot = graph.get_state(config)  # type: ignore[arg-type]
    assert [entry["message"] for entry in snapshot.values["log"]] == ["planner"]

    final = graph.invoke(None, config=config, resume=True)  # type: ignore[arg-type]
>>>>>>> 39be7599
    assert final["log"][0]["message"] == "planner"
    assert final["log"][-1]["message"] == "exporter"
    conn.close()<|MERGE_RESOLUTION|>--- conflicted
+++ resolved
@@ -5,13 +5,10 @@
 
 from langgraph.checkpoint.sqlite import SqliteSaver
 
-<<<<<<< HEAD
 from agentic_demo.orchestration import create_state_graph
 from core.state import State
-=======
 from agentic_demo.orchestration import State, create_state_graph
 from langchain_core.runnables import RunnableConfig
->>>>>>> 39be7599
 
 
 def test_resume_from_checkpoint(tmp_path: Path) -> None:
@@ -26,20 +23,17 @@
         State(prompt="question"), config=config, interrupt_after=["planner"]  # type: ignore[arg-type]
     )
     assert [entry["message"] for entry in partial["log"]] == ["planner"]
-<<<<<<< HEAD
 
     snapshot = app.get_state(config)
     assert [entry["message"] for entry in snapshot.values["log"]] == ["planner"]
 
     final = app.invoke(None, config=config, resume=True)
-=======
     assert db_path.exists()
 
     snapshot = graph.get_state(config)  # type: ignore[arg-type]
     assert [entry["message"] for entry in snapshot.values["log"]] == ["planner"]
 
     final = graph.invoke(None, config=config, resume=True)  # type: ignore[arg-type]
->>>>>>> 39be7599
     assert final["log"][0]["message"] == "planner"
     assert final["log"][-1]["message"] == "exporter"
     conn.close()