"""Tests for orchestration graph construction and streaming."""

import pytest

from agentic_demo.orchestration import (
    compile_graph,
    create_state_graph,
    stream_updates,
    stream_values,
)
from core.state import Citation, State
from langgraph.graph import END, START


def test_graph_nodes_and_edges():
    """Graph should include all nodes and policy-driven edges."""
    graph = create_state_graph()
    assert set(graph.nodes) == {
        "planner",
        "researcher_web",
        "content_weaver",
        "critic",
        "approver",
        "exporter",
    }
    assert graph.edges == {
        (START, "planner"),
        ("researcher_web", "planner"),
        ("content_weaver", "critic"),
        ("approver", "exporter"),
        ("exporter", END),
    }


@pytest.mark.asyncio
async def test_streaming_with_loops_and_retries():
    """Streaming should reflect planner-researcher loop and critic retries."""
    app = compile_graph()
    state = State(
        prompt="question",
        sources=[
            Citation(url="A"),
            Citation(url="a"),
            Citation(url="B"),
        ],
    )
    values = [event async for event in stream_values(app, state)]
    updates = [event async for event in stream_updates(app, state)]
    expected_updates = [
        "planner",
        "researcher_web",
        "planner",
        "content_weaver",
        "critic",
        "content_weaver",
        "critic",
        "content_weaver",
        "critic",
        "approver",
        "exporter",
    ]
    assert [list(event.keys())[0] for event in updates] == expected_updates
<<<<<<< HEAD
    assert values[-1]["log"] == expected_updates
    assert values[-1]["confidence"] >= 0.9
    assert values[-1]["critic_attempts"] == 3
    assert values[-1]["sources"] == ["A", "B"]
=======
    assert [entry["message"] for entry in values[-1]["log"]] == expected_updates
    assert [s["url"] for s in values[-1]["sources"]] == ["A", "B"]
    assert sum(1 for entry in values[-1]["log"] if entry["message"] == "critic") == 3


def test_researcher_semantic_dedup():
    """Researcher should deduplicate sources case-insensitively."""
    state = State(sources=[Citation(url="A"), Citation(url="a"), Citation(url="B")])
    result = researcher_web(state)
    assert [src["url"] for src in result["sources"]] == ["A", "B"]
>>>>>>> 9f8ad68e
<|MERGE_RESOLUTION|>--- conflicted
+++ resolved
@@ -60,12 +60,10 @@
         "exporter",
     ]
     assert [list(event.keys())[0] for event in updates] == expected_updates
-<<<<<<< HEAD
     assert values[-1]["log"] == expected_updates
     assert values[-1]["confidence"] >= 0.9
     assert values[-1]["critic_attempts"] == 3
     assert values[-1]["sources"] == ["A", "B"]
-=======
     assert [entry["message"] for entry in values[-1]["log"]] == expected_updates
     assert [s["url"] for s in values[-1]["sources"]] == ["A", "B"]
     assert sum(1 for entry in values[-1]["log"] if entry["message"] == "critic") == 3
@@ -75,5 +73,4 @@
     """Researcher should deduplicate sources case-insensitively."""
     state = State(sources=[Citation(url="A"), Citation(url="a"), Citation(url="B")])
     result = researcher_web(state)
-    assert [src["url"] for src in result["sources"]] == ["A", "B"]
->>>>>>> 9f8ad68e
+    assert [src["url"] for src in result["sources"]] == ["A", "B"]