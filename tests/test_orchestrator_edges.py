<<<<<<< HEAD
"""Unit tests for edge registration in the orchestrator."""
=======
# mypy: ignore-errors
import sys
import types
from pathlib import Path

# Stub modules required by core.orchestrator import

tiktoken_stub = types.ModuleType("tiktoken")
tiktoken_stub.encoding_for_model = lambda _name: types.SimpleNamespace(
    encode=lambda s: []
)
tiktoken_stub.get_encoding = lambda _name: types.SimpleNamespace(encode=lambda s: [])
sys.modules["tiktoken"] = tiktoken_stub

config_stub = types.ModuleType("config")


class _Settings:
    model_name = "gpt"
    data_dir = Path(".")


config_stub.MODEL_NAME = "gpt"
config_stub.load_settings = lambda: _Settings()
sys.modules["config"] = config_stub

langgraph_graph_stub = types.ModuleType("langgraph.graph")


class _DummyStateGraph:
    def __init__(self, _state_type):
        pass

    def add_node(self, *_args, **_kwargs):
        pass

    def add_edge(self, *_args, **_kwargs):
        pass

    def add_conditional_edges(self, *_args, **_kwargs):
        pass

    def compile(self):
        return self


langgraph_graph_stub.END = "END"
langgraph_graph_stub.START = "START"
langgraph_graph_stub.StateGraph = _DummyStateGraph
sys.modules["langgraph"] = types.ModuleType("langgraph")
sys.modules["langgraph.graph"] = langgraph_graph_stub

langgraph_state_stub = types.ModuleType("langgraph.graph.state")


class _CompiledStateGraph:
    pass


langgraph_state_stub.CompiledStateGraph = _CompiledStateGraph
sys.modules["langgraph.graph.state"] = langgraph_state_stub

logfire_stub = types.ModuleType("logfire")


class _Span:
    def __enter__(self):
        return self

    def __exit__(self, *exc):
        pass

    def set_attributes(self, *a, **k):
        pass


logfire_stub.span = lambda *a, **k: _Span()
logfire_stub.trace = lambda *a, **k: None
sys.modules["logfire"] = logfire_stub


# Additional stubs for orchestrator dependencies
async def _dummy_async(*_args, **_kwargs):
    return None
>>>>>>> 849204b6

from __future__ import annotations

from pathlib import Path

from core.orchestrator import GraphOrchestrator


def dummy_cond(prev, state):
    return True


def cond_str(prev, state):
    return "loop"


def test_register_edges_coerces_boolean_keys():
    orchestrator = GraphOrchestrator(spec_path=Path("spec"))
    orchestrator._nodes = {}
    orchestrator._edge_spec = [
        {
            "source": "A",
            "condition": "tests.test_orchestrator_edges.dummy_cond",
            "mapping": {"True": "B", "False": "C"},
        }
    ]
    orchestrator.register_edges()
    mapping = orchestrator.graph.conditionals["A"][1]
    assert mapping[True] == "B"
    assert mapping[False] == "C"


def test_register_edges_preserves_non_boolean_keys():
    orchestrator = GraphOrchestrator(spec_path=Path("spec"))
    orchestrator._nodes = {}
    orchestrator._edge_spec = [
        {
            "source": "A",
            "condition": "tests.test_orchestrator_edges.cond_str",
            "mapping": {"loop": "B", "continue": "C"},
        }
    ]
    orchestrator.register_edges()
    mapping = orchestrator.graph.conditionals["A"][1]
    assert mapping["loop"] == "B"
    assert mapping["continue"] == "C"<|MERGE_RESOLUTION|>--- conflicted
+++ resolved
@@ -1,6 +1,4 @@
-<<<<<<< HEAD
 """Unit tests for edge registration in the orchestrator."""
-=======
 # mypy: ignore-errors
 import sys
 import types
@@ -85,7 +83,6 @@
 # Additional stubs for orchestrator dependencies
 async def _dummy_async(*_args, **_kwargs):
     return None
->>>>>>> 849204b6
 
 from __future__ import annotations
 
