--- conflicted
+++ resolved
@@ -21,35 +21,29 @@
 @pytest.mark.asyncio
 async def test_planner_returns_plan_result() -> None:
     """Planner should echo outline from state."""
-<<<<<<< HEAD
     state = State(outline=Outline(steps=["step"]))
     result = await planner(state)
     assert isinstance(result, PlanResult)
     assert result.outline == ["step"]
-=======
     outline = Outline(steps=["step"])
     state = State(outline=outline)
     result = await planner(state)
     assert isinstance(result, PlanResult)
     assert result.outline == state.outline
->>>>>>> 090ba98c
 
 
 @pytest.mark.asyncio
 async def test_researcher_web_returns_citation_results() -> None:
     """Researcher should wrap sources into citation results."""
-<<<<<<< HEAD
     state = State(sources=[Citation(url="https://a")])
     results = await researcher_web(state)
     assert all(isinstance(r, CitationResult) for r in results)
     assert [r.url for r in results] == [c.url for c in state.sources]
-=======
     citation = Citation(url="https://a")
     state = State(sources=[citation])
     results = await researcher_web(state)
     assert all(isinstance(r, CitationResult) for r in results)
     assert [r.url for r in results] == [citation.url]
->>>>>>> 090ba98c
 
 
 @pytest.mark.asyncio
